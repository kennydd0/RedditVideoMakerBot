--- conflicted
+++ resolved
@@ -34,7 +34,6 @@
         username=os.getenv("REDDIT_USERNAME"),
         password=passkey,
     )
-<<<<<<< HEAD
     # If the user specifies that he doesnt want a random thread, or if he doesn't insert the "RANDOM_THREAD" variable at all, ask the thread link
     if not os.getenv("RANDOM_THREAD") or os.getenv("RANDOM_THREAD") == "no":
         print_substep("Insert the full thread link:", style="bold green")
@@ -45,14 +44,12 @@
     else:
         # Otherwise, picks a random thread from the inserted subreddit
         if os.getenv("SUBREDDIT"):
-            subreddit_name = os.getenv("SUBREDDIT")
-            print_step(f"Getting a random thread from r/{subreddit_name}")
-            subreddit = reddit.subreddit(subreddit_name)
+            subreddit = reddit.subreddit(re.sub(r"r\/", "", os.getenv("SUBREDDIT")))
         else:
             # ! Prompt the user to enter a subreddit
             try:
                 subreddit = reddit.subreddit(
-                    input("What subreddit would you like to pull from? ")
+                    re.sub(r"r\/", "", input("What subreddit would you like to pull from? "))
                 )
             except ValueError:
                 subreddit = reddit.subreddit("askreddit")
@@ -60,22 +57,6 @@
 
         threads = subreddit.hot(limit=25)
         submission = list(threads)[random.randrange(0, 25)]
-
-
-=======
-
-    if os.getenv("SUBREDDIT"):
-        subreddit = reddit.subreddit(re.sub(r"r\/", "", os.getenv("SUBREDDIT")))
-    else:
-        # ! Prompt the user to enter a subreddit
-        try:
-            subreddit = reddit.subreddit(
-                re.sub(r"r\/", "", input("What subreddit would you like to pull from? "))
-            )
-        except ValueError:
-            subreddit = reddit.subreddit("askreddit")
-            print_substep("Subreddit not defined. Using AskReddit.")
->>>>>>> 718b005d
 
     print_substep(f"Video will be: {submission.title} :thumbsup:")
     try:
