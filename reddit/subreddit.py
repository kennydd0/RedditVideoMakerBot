<<<<<<< HEAD
from numpy import Infinity
from utils.console import print_markdown, print_step, print_substep
=======
#!/usr/bin/env python3
from rich.console import Console
from utils.console import print_step, print_substep
>>>>>>> 2ac69da4
from dotenv import load_dotenv
import os
import random
import praw
import re

console = Console()


def get_subreddit_threads():
    global submission
    """
    Returns a list of threads from the AskReddit subreddit.
    """

    load_dotenv()

    if os.getenv("REDDIT_2FA", default="no").casefold() == "yes":
        print(
            "\nEnter your two-factor authentication code from your authenticator app.\n"
        )
        code = input("> ")
        print()
        pw = os.getenv("REDDIT_PASSWORD")
        passkey = f"{pw}:{code}"
    else:
        passkey = os.getenv("REDDIT_PASSWORD")

    content = {}
    reddit = praw.Reddit(
        client_id=os.getenv("REDDIT_CLIENT_ID"),
        client_secret=os.getenv("REDDIT_CLIENT_SECRET"),
        user_agent="Accessing AskReddit threads",
        username=os.getenv("REDDIT_USERNAME"),
        password=passkey,
    )

    # If the user specifies that he doesnt want a random thread, or if he doesn't insert the "RANDOM_THREAD" variable at all, ask the thread link
    if not os.getenv("RANDOM_THREAD") or os.getenv("RANDOM_THREAD") == "no":
        print_substep("Insert the full thread link:", style="bold green")
        thread_link = input()
        print_step("Getting the inserted thread...")
        submission = reddit.submission(url=thread_link)
    else:
        # Otherwise, picks a random thread from the inserted subreddit
        if os.getenv("SUBREDDIT"):
            subreddit = reddit.subreddit(re.sub(r"r\/", "", os.getenv("SUBREDDIT")))
        else:
            # ! Prompt the user to enter a subreddit
            try:
                subreddit = reddit.subreddit(
                    re.sub(
                        r"r\/",
                        "",
                        input("What subreddit would you like to pull from? "),
                    )
                )
            except ValueError:
                subreddit = reddit.subreddit("askreddit")
                print_substep("Subreddit not defined. Using AskReddit.")

        threads = subreddit.hot(limit=25)
        submission = list(threads)[random.randrange(0, 25)]

    print_substep(f"Video will be: {submission.title} :thumbsup:")
    console.log("Getting video comments...")
    try:
        content["thread_url"] = submission.url
        content["thread_title"] = submission.title
        content["thread_post"] = submission.selftext
        content["comments"] = []

        for top_level_comment in submission.comments:
            COMMENT_LENGTH_RANGE = [0, Infinity]
            if os.getenv("COMMENT_LENGTH_RANGE"):
                COMMENT_LENGTH_RANGE = [int(i) for i in os.getenv("COMMENT_LENGTH_RANGE").split(",")]                
            if COMMENT_LENGTH_RANGE[0] <= len(top_level_comment.body) <= COMMENT_LENGTH_RANGE[1]:
                if not top_level_comment.stickied:
                    content["comments"].append(
                        {
                            "comment_body": top_level_comment.body,
                            "comment_url": top_level_comment.permalink,
                            "comment_id": top_level_comment.id,
                        }
                    )

    except AttributeError:
        pass
    print_substep("Received AskReddit threads successfully.", style="bold green")

    return content<|MERGE_RESOLUTION|>--- conflicted
+++ resolved
@@ -1,11 +1,6 @@
-<<<<<<< HEAD
 from numpy import Infinity
-from utils.console import print_markdown, print_step, print_substep
-=======
-#!/usr/bin/env python3
 from rich.console import Console
-from utils.console import print_step, print_substep
->>>>>>> 2ac69da4
+from utils.console import print_step, print_substep, print_markdown
 from dotenv import load_dotenv
 import os
 import random
