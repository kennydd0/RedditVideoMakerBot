from numpy import Infinity
from rich.console import Console
from utils.console import print_step, print_substep, print_markdown
from dotenv import load_dotenv
import os, random, praw, re

console = Console()

def get_subreddit_threads():
    global submission
    """
    Returns a list of threads from the provided subreddit.
    """

    load_dotenv()

    if os.getenv("REDDIT_2FA", default="no").casefold() == "yes":
        print(
            "\nEnter your two-factor authentication code from your authenticator app.\n"
        )
        code = input("> ")
        print()
        pw = os.getenv("REDDIT_PASSWORD")
        passkey = f"{pw}:{code}"
    else:
        passkey = os.getenv("REDDIT_PASSWORD")

    content = {}
    reddit = praw.Reddit(
        client_id=os.getenv("REDDIT_CLIENT_ID"),
        client_secret=os.getenv("REDDIT_CLIENT_SECRET"),
        user_agent="Accessing subreddit threads",
        username=os.getenv("REDDIT_USERNAME"),
        password=passkey,
    )

    # If the user specifies that he doesnt want a random thread, or if he doesn't insert the "RANDOM_THREAD" variable at all, ask the thread link
    if not os.getenv("RANDOM_THREAD") or os.getenv("RANDOM_THREAD") == "no":
        print_substep("Insert the full thread link:", style="bold green")
        thread_link = input()
        print_step("Getting the inserted thread...")
        submission = reddit.submission(url=thread_link)
    else:
        # Otherwise, picks a random thread from the inserted subreddit
        if os.getenv("SUBREDDIT"):
            subreddit = reddit.subreddit(re.sub(r"r\/", "", os.getenv("SUBREDDIT")))
        else:
            # Prompt the user to enter a subreddit
            try:
                subreddit = reddit.subreddit(
                    re.sub(
                        r"r\/",
                        "",
                        input("What subreddit would you like to pull from? "),
                    )
                )
            except ValueError:
                subreddit = reddit.subreddit("askreddit")
                print_substep("Subreddit not defined. Using AskReddit.")

        threads = subreddit.hot(limit=25)
        submission = list(threads)[random.randrange(0, 25)]
<<<<<<< HEAD

    print_substep(f"Video will be: {submission.title}")
    print("Getting video comments...")
=======
				
    upvotes=submission.score
    ratio=submission.upvote_ratio * 100
    num_comments=submission.num_comments

    console.log(f"[bold green] Video will be: {submission.title} :thumbsup:")
    console.log(f"[bold blue] Thread has " + str(upvotes) + " upvotes")
    console.log(f"[bold blue] Thread has a upvote ratio of " + str(ratio) + "%")
    console.log(f"[bold blue] Thread has " + str(num_comments) + " comments")
    console.log("Getting video comments...")
       
>>>>>>> 862d7f25

    try:
        content["thread_url"] = submission.url
        content["thread_title"] = submission.title
        content["thread_post"] = submission.selftext
        content["comments"] = []

        for top_level_comment in submission.comments:
            COMMENT_LENGTH_RANGE = [0, Infinity]

            # Ensure all values are numeric before attempting to cast
            if os.getenv("COMMENT_LENGTH_RANGE") and (False not in list(map(lambda arg: arg.isnumeric(), os.getenv("COMMENT_LENGTH_RANGE").split(",")))):
                try:
                    COMMENT_LENGTH_RANGE = [int(i) for i in os.getenv("COMMENT_LENGTH_RANGE").split(",")]
                except TypeError:
                    pass
            if COMMENT_LENGTH_RANGE[0] <= len(top_level_comment.body) <= COMMENT_LENGTH_RANGE[1]:
                if not top_level_comment.stickied:
                    content["comments"].append(
                        {
                            "comment_body": top_level_comment.body,
                            "comment_url": top_level_comment.permalink,
                            "comment_id": top_level_comment.id,
                        }
                    )
    except AttributeError:
        pass

    print_substep("Received AskReddit threads successfully.", style="bold green")
    return content<|MERGE_RESOLUTION|>--- conflicted
+++ resolved
@@ -60,23 +60,19 @@
 
         threads = subreddit.hot(limit=25)
         submission = list(threads)[random.randrange(0, 25)]
-<<<<<<< HEAD
 
     print_substep(f"Video will be: {submission.title}")
     print("Getting video comments...")
-=======
 				
-    upvotes=submission.score
-    ratio=submission.upvote_ratio * 100
-    num_comments=submission.num_comments
+    upvotes = submission.score
+    ratio = submission.upvote_ratio * 100
+    num_comments = submission.num_comments
 
     console.log(f"[bold green] Video will be: {submission.title} :thumbsup:")
     console.log(f"[bold blue] Thread has " + str(upvotes) + " upvotes")
     console.log(f"[bold blue] Thread has a upvote ratio of " + str(ratio) + "%")
     console.log(f"[bold blue] Thread has " + str(num_comments) + " comments")
     console.log("Getting video comments...")
-       
->>>>>>> 862d7f25
 
     try:
         content["thread_url"] = submission.url
