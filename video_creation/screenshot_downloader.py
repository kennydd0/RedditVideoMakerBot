--- conflicted
+++ resolved
@@ -10,10 +10,8 @@
 from utils import settings
 from utils.console import print_step, print_substep
 from utils.imagenarator import imagemaker
-<<<<<<< HEAD
+
 from utils.videos import save_data
-=======
->>>>>>> bb06afa5
 
 __all__ = ["download_screenshots_of_reddit_posts"]
 
