#!/usr/bin/env python3
import multiprocessing
import os
import re
from os.path import exists
from typing import Dict

from moviepy.editor import (
    VideoFileClip,
    AudioFileClip,
    ImageClip,
    concatenate_videoclips,
    concatenate_audioclips,
    CompositeAudioClip,
    CompositeVideoClip,
)
from moviepy.video.io import ffmpeg_tools
from rich.console import Console

from utils.cleanup import cleanup
from utils.console import print_step, print_substep
from utils.videos import save_data

console = Console()

W, H = 1080, 1920

<<<<<<< HEAD
def name_normalize(
        name: str
) -> str:
    name = re.sub(r'[?\\"%*:|<>]', '', name)
    name = re.sub(r'( [w,W]\s?\/\s?[o,O,0])', r' without', name)
    name = re.sub(r'( [w,W]\s?\/)', r' with', name)
    name = re.sub(r'([0-9]+)\s?\/\s?([0-9]+)', r'\1 of \2', name)
    name = re.sub(r'(\w+)\s?\/\s?(\w+)', r'\1 or \2', name)
    name = re.sub(r'\/', r'', name)
    return name


def make_final_video(number_of_clips):
=======
>>>>>>> 3de18b67

def make_final_video(number_of_clips: int, length: int, reddit_obj: dict):
    """Gathers audio clips, gathers all screenshots, stitches them together and saves the final video to assets/temp

    Args:
        number_of_clips (int): Index to end at when going through the screenshots
        length (int): Length of the video
        reddit_obj (dict): The reddit object that contains the posts to read.
    """
    print_step("Creating the final video 🎥")
    VideoFileClip.reW = lambda clip: clip.resize(width=W)
    VideoFileClip.reH = lambda clip: clip.resize(width=H)
    opacity = os.getenv("OPACITY")
    background_clip = (
        VideoFileClip("assets/temp/background.mp4")
        .without_audio()
        .resize(height=H)
        .crop(x1=1166.6, y1=0, x2=2246.6, y2=1920)
    )

    # Gather all audio clips
    audio_clips = [AudioFileClip(f"assets/temp/mp3/{i}.mp3") for i in range(number_of_clips)]
    audio_clips.insert(0, AudioFileClip("assets/temp/mp3/title.mp3"))
    audio_concat = concatenate_audioclips(audio_clips)
    audio_composite = CompositeAudioClip([audio_concat])

    console.log(f"[bold green] Video Will Be: {length} Seconds Long")
    # add title to video
    image_clips = []
    # Gather all images
    new_opacity = 1 if opacity is None or float(opacity) >= 1 else float(opacity)

    image_clips.insert(
        0,
        ImageClip("assets/temp/png/title.png")
        .set_duration(audio_clips[0].duration)
        .set_position("center")
        .resize(width=W - 100)
        .set_opacity(new_opacity)
    )

    for i in range(0, number_of_clips):
        image_clips.append(
            ImageClip(f"assets/temp/png/comment_{i}.png")
            .set_duration(audio_clips[i + 1].duration)
            .set_position("center")
            .resize(width=W - 100)
            .set_opacity(new_opacity)
        )

    # if os.path.exists("assets/mp3/posttext.mp3"):
    #    image_clips.insert(
    #        0,
    #        ImageClip("assets/png/title.png")
    #        .set_duration(audio_clips[0].duration + audio_clips[1].duration)
    #        .set_position("center")
    #        .resize(width=W - 100)
    #        .set_opacity(float(opacity)),
    #    )
    # else:
    image_concat = concatenate_videoclips(image_clips).set_position(("center", "center"))
    image_concat.audio = audio_composite
    final = CompositeVideoClip([background_clip, image_concat])
<<<<<<< HEAD
    final_video_path = "assets/"
    if os.getenv("FINAL_VIDEO_PATH"):
        final_video_path = os.getenv("FINAL_VIDEO_PATH")
        filename = final_video_path + name_normalize(reddit.subreddit.submission.title) + ".mp4"
    try:
        final.write_videofile(filename, fps=30, audio_codec="aac", audio_bitrate="192k")
    except:
        print_substep("Something's wrong with the path you inserted, the video will be saved in the default path (assets/)", style="bold red")
        filename = (re.sub('[?\"%*:|<>]', '', ("assets/" + reddit.subreddit.submission.title + ".mp4")))
        final.write_videofile(filename, fps=30, audio_codec="aac", audio_bitrate="192k")
    for i in range(0, number_of_clips):
        pass
=======
    title = re.sub(r"[^\w\s-]", "", reddit_obj["thread_title"])
    idx = re.sub(r"[^\w\s-]", "", reddit_obj["thread_id"])
    filename = f"{title}.mp4"
    subreddit = os.getenv("SUBREDDIT")

    save_data(filename, title, idx)

    if not exists(f"./results/{subreddit}"):
        print_substep("The results folder didn't exist so I made it")
        os.makedirs(f"./results/{subreddit}")

    final.write_videofile(
        "assets/temp/temp.mp4",
        fps=30,
        audio_codec="aac",
        audio_bitrate="192k",
        verbose=False,
        threads=multiprocessing.cpu_count(),
    )
    ffmpeg_tools.ffmpeg_extract_subclip(
        "assets/temp/temp.mp4", 0, final.duration, targetname=f"results/{subreddit}/{filename}"
    )
    # os.remove("assets/temp/temp.mp4")

    print_step("Removing temporary files 🗑")
    cleanups = cleanup()
    print_substep(f"Removed {cleanups} temporary files 🗑")
    print_substep("See result in the results folder!")

    print_step(
        f'Reddit title: {reddit_obj["thread_title"]} \n Background Credit: {os.getenv("background_credit")}'
    )
>>>>>>> 3de18b67
<|MERGE_RESOLUTION|>--- conflicted
+++ resolved
@@ -25,7 +25,7 @@
 
 W, H = 1080, 1920
 
-<<<<<<< HEAD
+
 def name_normalize(
         name: str
 ) -> str:
@@ -37,10 +37,6 @@
     name = re.sub(r'\/', r'', name)
     return name
 
-
-def make_final_video(number_of_clips):
-=======
->>>>>>> 3de18b67
 
 def make_final_video(number_of_clips: int, length: int, reddit_obj: dict):
     """Gathers audio clips, gathers all screenshots, stitches them together and saves the final video to assets/temp
@@ -104,23 +100,9 @@
     image_concat = concatenate_videoclips(image_clips).set_position(("center", "center"))
     image_concat.audio = audio_composite
     final = CompositeVideoClip([background_clip, image_concat])
-<<<<<<< HEAD
-    final_video_path = "assets/"
-    if os.getenv("FINAL_VIDEO_PATH"):
-        final_video_path = os.getenv("FINAL_VIDEO_PATH")
-        filename = final_video_path + name_normalize(reddit.subreddit.submission.title) + ".mp4"
-    try:
-        final.write_videofile(filename, fps=30, audio_codec="aac", audio_bitrate="192k")
-    except:
-        print_substep("Something's wrong with the path you inserted, the video will be saved in the default path (assets/)", style="bold red")
-        filename = (re.sub('[?\"%*:|<>]', '', ("assets/" + reddit.subreddit.submission.title + ".mp4")))
-        final.write_videofile(filename, fps=30, audio_codec="aac", audio_bitrate="192k")
-    for i in range(0, number_of_clips):
-        pass
-=======
     title = re.sub(r"[^\w\s-]", "", reddit_obj["thread_title"])
     idx = re.sub(r"[^\w\s-]", "", reddit_obj["thread_id"])
-    filename = f"{title}.mp4"
+    filename = f"{name_normalize(title)}.mp4"
     subreddit = os.getenv("SUBREDDIT")
 
     save_data(filename, title, idx)
@@ -149,5 +131,4 @@
 
     print_step(
         f'Reddit title: {reddit_obj["thread_title"]} \n Background Credit: {os.getenv("background_credit")}'
-    )
->>>>>>> 3de18b67
+    )