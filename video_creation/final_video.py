#!/usr/bin/env python3
import multiprocessing
import os
import re
from os.path import exists
<<<<<<< HEAD
=======
from typing import Dict

>>>>>>> 0eeee51f
from moviepy.editor import (
    VideoFileClip,
    AudioFileClip,
    ImageClip,
    concatenate_videoclips,
    concatenate_audioclips,
    CompositeAudioClip,
    CompositeVideoClip,
)
from moviepy.video.io import ffmpeg_tools
from rich.console import Console

from utils.cleanup import cleanup
from utils.console import print_step, print_substep
from utils.videos import save_data

console = Console()

W, H = 1080, 1920


def make_final_video(number_of_clips: int, length: int, reddit_obj: dict):
    """Gathers audio clips, gathers all screenshots, stitches them together and saves the final video to assets/temp

    Args:
        number_of_clips (int): Index to end at when going through the screenshots
        length (int): Length of the video
        reddit_obj (dict): The reddit object that contains the posts to read.
    """
    print_step("Creating the final video 🎥")
    VideoFileClip.reW = lambda clip: clip.resize(width=W)
    VideoFileClip.reH = lambda clip: clip.resize(width=H)
    opacity = os.getenv("OPACITY")
    background_clip = (
        VideoFileClip("assets/temp/background.mp4")
        .without_audio()
        .resize(height=H)
        .crop(x1=1166.6, y1=0, x2=2246.6, y2=1920)
    )

    # Gather all audio clips
    audio_clips = [AudioFileClip(f"assets/temp/mp3/{i}.mp3") for i in range(number_of_clips)]
    audio_clips.insert(0, AudioFileClip("assets/temp/mp3/title.mp3"))
    audio_concat = concatenate_audioclips(audio_clips)
    audio_composite = CompositeAudioClip([audio_concat])

    console.log(f"[bold green] Video Will Be: {length} Seconds Long")
    # add title to video
    image_clips = []
    # Gather all images
    new_opacity = 1 if opacity is None or float(opacity) >= 1 else opacity

    image_clips.insert(
        0,
        ImageClip("assets/temp/png/title.png")
        .set_duration(audio_clips[0].duration)
        .set_position("center")
        .resize(width=W - 100)
        .set_opacity(new_opacity)
    )

    for i in range(0, number_of_clips):
        image_clips.append(
            ImageClip(f"assets/temp/png/comment_{i}.png")
            .set_duration(audio_clips[i + 1].duration)
            .set_position("center")
            .resize(width=W - 100)
            .set_opacity(new_opacity)
        )

    # if os.path.exists("assets/mp3/posttext.mp3"):
    #    image_clips.insert(
    #        0,
    #        ImageClip("assets/png/title.png")
    #        .set_duration(audio_clips[0].duration + audio_clips[1].duration)
    #        .set_position("center")
    #        .resize(width=W - 100)
    #        .set_opacity(float(opacity)),
    #    )
    # else:
    image_concat = concatenate_videoclips(image_clips).set_position(("center", "center"))
    image_concat.audio = audio_composite
    final = CompositeVideoClip([background_clip, image_concat])
    title = re.sub(r"[^\w\s-]", "", reddit_obj["thread_title"])
    idx = re.sub(r"[^\w\s-]", "", reddit_obj["thread_id"])
    filename = f"{title}.mp4"
    subreddit = os.getenv("SUBREDDIT")

    save_data(filename, title, idx)

    if not exists(f"./results/{subreddit}"):
        print_substep("The results folder didn't exist so I made it")
        os.makedirs(f"./results/{subreddit}")

    final.write_videofile(
        "assets/temp/temp.mp4",
        fps=30,
        audio_codec="aac",
        audio_bitrate="192k",
        verbose=False,
        threads=multiprocessing.cpu_count(),
    )
    ffmpeg_tools.ffmpeg_extract_subclip(
        "assets/temp/temp.mp4", 0, final.duration, targetname=f"results/{subreddit}/{filename}"
    )
    # os.remove("assets/temp/temp.mp4")

    print_step("Removing temporary files 🗑")
    cleanups = cleanup()
    print_substep(f"Removed {cleanups} temporary files 🗑")
    print_substep("See result in the results folder!")

    print_step(
        f'Reddit title: {reddit_obj["thread_title"]} \n Background Credit: {os.getenv("background_credit")}'
    )<|MERGE_RESOLUTION|>--- conflicted
+++ resolved
@@ -3,11 +3,8 @@
 import os
 import re
 from os.path import exists
-<<<<<<< HEAD
-=======
 from typing import Dict
 
->>>>>>> 0eeee51f
 from moviepy.editor import (
     VideoFileClip,
     AudioFileClip,
