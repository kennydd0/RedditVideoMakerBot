--- conflicted
+++ resolved
@@ -127,17 +127,14 @@
         print_substep("the results folder didn't exist so I made it")
         os.mkdir("./results")
 
-<<<<<<< HEAD
-    final.write_videofile("assets/temp/temp.mp4", verbose=False, threads=multiprocessing.cpu_count(), fps=30, audio_codec="aac", audio_bitrate="192k")
-=======
     final.write_videofile(
         "assets/temp/temp.mp4",
         fps=30,
         audio_codec="aac",
         audio_bitrate="192k",
         verbose=False,
+        threads=multiprocessing.cpu_count(),
     )
->>>>>>> 9f117bc7
     ffmpeg_tools.ffmpeg_extract_subclip(
         "assets/temp/temp.mp4", 0, length, targetname=f"results/{filename}"
     )
