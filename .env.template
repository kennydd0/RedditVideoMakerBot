REDDIT_CLIENT_ID=""
REDDIT_CLIENT_SECRET=""
REDDIT_USERNAME=""
REDDIT_PASSWORD=""
<<<<<<< HEAD
VOICE="female"
=======

# Valid options are "yes" and "no" for the variable below
REDDIT_2FA=""

THEME=""

SUBREDDIT=""
>>>>>>> 8d7c6252
<|MERGE_RESOLUTION|>--- conflicted
+++ resolved
@@ -2,14 +2,11 @@
 REDDIT_CLIENT_SECRET=""
 REDDIT_USERNAME=""
 REDDIT_PASSWORD=""
-<<<<<<< HEAD
 VOICE="female"
-=======
 
 # Valid options are "yes" and "no" for the variable below
 REDDIT_2FA=""
 
 THEME=""
 
-SUBREDDIT=""
->>>>>>> 8d7c6252
+SUBREDDIT=""