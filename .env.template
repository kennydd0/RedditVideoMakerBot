--- conflicted
+++ resolved
@@ -72,9 +72,9 @@
 VOICE="Matthew" # e.g. en_us_002
 #EXPLANATION sets the voice the TTS uses
 
-<<<<<<< HEAD
 TTSCHOICE=""
 #EXPLANATION the backend used for TTS. Without anything specified, the user will be prompted to choose one.
+# IMPORTANT NOTE: if you use translate, you need to set this gtts or set tiktok and use custom voice in your language
 
 STREAMLABS_VOICE="Joanna"
 #EXPLANATION Sets the voice for the Streamlabs Polly TTS Engine. Check the file for more information on different voices.
@@ -84,12 +84,6 @@
 
 TIKTOK_VOICE="en_us_006"
 #EXPLANATION Sets the voice for the TikTok TTS Engine. Check the file for more information on different voices.
-=======
-TTsChoice="polly" # todo add docs
-#EXPLANATION the backend used for TTS, default is polly
-# IMPORTANT NOTE: if you use translate, you need to set this gtts or set tiktok and use custom voice in your language
-
->>>>>>> 8774bcb5
 
 #OPTIONAL
 STORYMODE="False"
