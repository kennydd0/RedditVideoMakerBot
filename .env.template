--- conflicted
+++ resolved
@@ -6,10 +6,7 @@
 # Valid options are "yes" and "no" for the variable below
 REDDIT_2FA=""
 
-<<<<<<< HEAD
-# Enter a subreddit, e.g. "AskReddit" or "r/AskReddit"
-=======
 THEME=""
 
->>>>>>> 64fa33fd
+# Enter a subreddit, e.g. "AskReddit"
 SUBREDDIT=""