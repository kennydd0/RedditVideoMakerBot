#!/usr/bin/env python
import math
import sys
from logging import error
from os import name
from pathlib import Path
from subprocess import Popen

<<<<<<< HEAD
=======
import ffmpeg
>>>>>>> 6d01ff8b
from prawcore import ResponseException
from utils.console import print_substep
from reddit.subreddit import get_subreddit_threads
from utils import settings
from utils.cleanup import cleanup
from utils.console import print_markdown, print_step
from utils.id import id
from utils.version import checkversion
from video_creation.background import (
    download_background_video,
    download_background_audio,
    chop_background,
    get_background_config,
)
from video_creation.final_video import make_final_video
from video_creation.screenshot_downloader import get_screenshots_of_reddit_posts
from video_creation.voices import save_text_to_mp3
from utils.ffmpeg_install import ffmpeg_install

<<<<<<< HEAD
__VERSION__ = "2.5.3"
=======
__VERSION__ = "3.1"
>>>>>>> 6d01ff8b

print(
    """
██████╗ ███████╗██████╗ ██████╗ ██╗████████╗    ██╗   ██╗██╗██████╗ ███████╗ ██████╗     ███╗   ███╗ █████╗ ██╗  ██╗███████╗██████╗
██╔══██╗██╔════╝██╔══██╗██╔══██╗██║╚══██╔══╝    ██║   ██║██║██╔══██╗██╔════╝██╔═══██╗    ████╗ ████║██╔══██╗██║ ██╔╝██╔════╝██╔══██╗
██████╔╝█████╗  ██║  ██║██║  ██║██║   ██║       ██║   ██║██║██║  ██║█████╗  ██║   ██║    ██╔████╔██║███████║█████╔╝ █████╗  ██████╔╝
██╔══██╗██╔══╝  ██║  ██║██║  ██║██║   ██║       ╚██╗ ██╔╝██║██║  ██║██╔══╝  ██║   ██║    ██║╚██╔╝██║██╔══██║██╔═██╗ ██╔══╝  ██╔══██╗
██║  ██║███████╗██████╔╝██████╔╝██║   ██║        ╚████╔╝ ██║██████╔╝███████╗╚██████╔╝    ██║ ╚═╝ ██║██║  ██║██║  ██╗███████╗██║  ██║
╚═╝  ╚═╝╚══════╝╚═════╝ ╚═════╝ ╚═╝   ╚═╝         ╚═══╝  ╚═╝╚═════╝ ╚══════╝ ╚═════╝     ╚═╝     ╚═╝╚═╝  ╚═╝╚═╝  ╚═╝╚══════╝╚═╝  ╚═╝
"""
)
# Modified by JasonLovesDoggo
print_markdown(
    "### Thanks for using this tool! [Feel free to contribute to this project on GitHub!](https://lewismenelaws.com) If you have any questions, feel free to reach out to me on Twitter or submit a GitHub issue. You can find solutions to many common problems in the [Documentation](): https://reddit-video-maker-bot.netlify.app/"
)
checkversion(__VERSION__)


<<<<<<< HEAD
def main(POST_ID=None):
    global redditid ,reddit_object
=======
def main(POST_ID=None) -> None:
    global redditid, reddit_object
>>>>>>> 6d01ff8b
    reddit_object = get_subreddit_threads(POST_ID)
    redditid = id(reddit_object)
    length, number_of_comments = save_text_to_mp3(reddit_object)
    length = math.ceil(length)
    get_screenshots_of_reddit_posts(reddit_object, number_of_comments)
<<<<<<< HEAD
    bg_config = get_background_config()
    download_background(bg_config)
    chop_background_video(bg_config, length, reddit_object)
    make_final_video(number_of_comments, length, reddit_object, bg_config)
=======
    bg_config = {
        "video": get_background_config("video"),
        "audio": get_background_config("audio"),
    }
    download_background_video(bg_config["video"])
    download_background_audio(bg_config["audio"])
    chop_background(bg_config, length, reddit_object)
    try:
        make_final_video(number_of_comments, length, reddit_object, bg_config)
    except ffmpeg.Error as e:
        print(e.stderr.decode("utf8"))
        exit(1)
>>>>>>> 6d01ff8b


def run_many(times) -> None:
    for x in range(1, times + 1):
        print_step(
            f'on the {x}{("th", "st", "nd", "rd", "th", "th", "th", "th", "th", "th")[x % 10]} iteration of {times}'
        )  # correct 1st 2nd 3rd 4th 5th....
        main()
        Popen("cls" if name == "nt" else "clear", shell=True).wait()


def shutdown():
    try:
        redditid
    except NameError:
        print("Exiting...")
        exit()
    else:
        print_markdown("## Clearing temp files")
        cleanup(redditid)
        print("Exiting...")
        exit()


if __name__ == "__main__":
    if sys.version_info.major != 3 or sys.version_info.minor != 10:
        print("Hey! Congratulations, you've made it so far (which is pretty rare with no Python 3.10). Unfortunately, this program only works on Python 3.10. Please install Python 3.10 and try again.")
        exit()
    ffmpeg_install() # install ffmpeg if not installed
    directory = Path().absolute()
    config = settings.check_toml(
        f"{directory}/utils/.config.template.toml", "config.toml"
    )
    config is False and exit()
    if (
        not settings.config["settings"]["tts"]["tiktok_sessionid"]
        or settings.config["settings"]["tts"]["tiktok_sessionid"] == ""
    ) and config["settings"]["tts"]["voice_choice"] == "tiktok":
        print_substep(
            "TikTok voice requires a sessionid! Check our documentation on how to obtain one.",
            "bold red",
        )
        exit()
    try:
<<<<<<< HEAD
        if config["reddit"]["thread"]["post_id"] :
=======
        if config["reddit"]["thread"]["post_id"]:
>>>>>>> 6d01ff8b
            for index, post_id in enumerate(
                config["reddit"]["thread"]["post_id"].split("+")
            ):
                index += 1
                print_step(
                    f'on the {index}{("st" if index % 10 == 1 else ("nd" if index % 10 == 2 else ("rd" if index % 10 == 3 else "th")))} post of {len(config["reddit"]["thread"]["post_id"].split("+"))}'
                )
                main(post_id)
                Popen("cls" if name == "nt" else "clear", shell=True).wait()
        elif config["settings"]["times_to_run"]:
            run_many(config["settings"]["times_to_run"])
        else:
            main()
    except KeyboardInterrupt:
        shutdown()
    except ResponseException:
        # error for invalid credentials
        print_markdown("## Invalid credentials")
        print_markdown("Please check your credentials in the config.toml file")

        shutdown()
    except Exception as err:
<<<<<<< HEAD
        print_step(
            "Sorry, something went wrong with this test version! Try again, and feel free to report this issue at GitHub or the Discord community." +
            'stm'+ config["settings"]["storymode"] + 'stm m'+ str(config["settings"]["storymodemethod"]) + 'ptc' + len(reddit_object["thread_post"])
        )
        raise err
        # todo error
=======
        config["settings"]["tts"]["tiktok_sessionid"] = "REDACTED"
        print_step(
            f"Sorry, something went wrong with this version! Try again, and feel free to report this issue at GitHub or the Discord community.\n"
            f"Version: {__VERSION__} \n"
            f"Error: {err} \n"
            f'Config: {config["settings"]}'
        )
        raise err
>>>>>>> 6d01ff8b
<|MERGE_RESOLUTION|>--- conflicted
+++ resolved
@@ -6,10 +6,7 @@
 from pathlib import Path
 from subprocess import Popen
 
-<<<<<<< HEAD
-=======
 import ffmpeg
->>>>>>> 6d01ff8b
 from prawcore import ResponseException
 from utils.console import print_substep
 from reddit.subreddit import get_subreddit_threads
@@ -29,11 +26,7 @@
 from video_creation.voices import save_text_to_mp3
 from utils.ffmpeg_install import ffmpeg_install
 
-<<<<<<< HEAD
-__VERSION__ = "2.5.3"
-=======
 __VERSION__ = "3.1"
->>>>>>> 6d01ff8b
 
 print(
     """
@@ -52,24 +45,13 @@
 checkversion(__VERSION__)
 
 
-<<<<<<< HEAD
-def main(POST_ID=None):
-    global redditid ,reddit_object
-=======
 def main(POST_ID=None) -> None:
     global redditid, reddit_object
->>>>>>> 6d01ff8b
     reddit_object = get_subreddit_threads(POST_ID)
     redditid = id(reddit_object)
     length, number_of_comments = save_text_to_mp3(reddit_object)
     length = math.ceil(length)
     get_screenshots_of_reddit_posts(reddit_object, number_of_comments)
-<<<<<<< HEAD
-    bg_config = get_background_config()
-    download_background(bg_config)
-    chop_background_video(bg_config, length, reddit_object)
-    make_final_video(number_of_comments, length, reddit_object, bg_config)
-=======
     bg_config = {
         "video": get_background_config("video"),
         "audio": get_background_config("audio"),
@@ -82,7 +64,6 @@
     except ffmpeg.Error as e:
         print(e.stderr.decode("utf8"))
         exit(1)
->>>>>>> 6d01ff8b
 
 
 def run_many(times) -> None:
@@ -127,11 +108,7 @@
         )
         exit()
     try:
-<<<<<<< HEAD
-        if config["reddit"]["thread"]["post_id"] :
-=======
         if config["reddit"]["thread"]["post_id"]:
->>>>>>> 6d01ff8b
             for index, post_id in enumerate(
                 config["reddit"]["thread"]["post_id"].split("+")
             ):
@@ -154,14 +131,6 @@
 
         shutdown()
     except Exception as err:
-<<<<<<< HEAD
-        print_step(
-            "Sorry, something went wrong with this test version! Try again, and feel free to report this issue at GitHub or the Discord community." +
-            'stm'+ config["settings"]["storymode"] + 'stm m'+ str(config["settings"]["storymodemethod"]) + 'ptc' + len(reddit_object["thread_post"])
-        )
-        raise err
-        # todo error
-=======
         config["settings"]["tts"]["tiktok_sessionid"] = "REDACTED"
         print_step(
             f"Sorry, something went wrong with this version! Try again, and feel free to report this issue at GitHub or the Discord community.\n"
@@ -169,5 +138,4 @@
             f"Error: {err} \n"
             f'Config: {config["settings"]}'
         )
-        raise err
->>>>>>> 6d01ff8b
+        raise err